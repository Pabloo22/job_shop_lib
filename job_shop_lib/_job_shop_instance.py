"""Contains the `JobShopInstance` class."""

from __future__ import annotations

import os
<<<<<<< HEAD
from functools import cached_property
from typing import Any, List, Union, Dict
=======
import functools
from typing import Any
>>>>>>> 905b6f6e

import numpy as np
from numpy.typing import NDArray

from job_shop_lib import Operation


class JobShopInstance:
    r"""Data structure to store a Job Shop Scheduling Problem instance.

    Additional attributes such as ``num_machines`` or ``durations_matrix`` can
    be computed from the instance and are cached for performance since they
    might require expensive computations.

    Methods:

    .. autosummary::
        :nosignatures:

        from_taillard_file
        to_dict
        from_matrices
        set_operation_attributes

    Properties:

    .. autosummary::
        :nosignatures:

        num_jobs
        num_machines
        num_operations
        is_flexible
        durations_matrix
        machines_matrix
        durations_matrix_array
        machines_matrix_array
        operations_by_machine
        max_duration
        max_duration_per_job
        max_duration_per_machine
        job_durations
        machine_loads
        total_duration

    Attributes:
        jobs (list[list[Operation]]):
            A list of lists of operations. Each list of operations represents
            a job, and the operations are ordered by their position in the job.
            The ``job_id``, ``position_in_job``, and ``operation_id``
            attributes of the operations are set when the instance is created.
        name (str):
            A string with the name of the instance.
        metadata (dict[str, Any]):
            A dictionary with additional information about the instance.

    Args:
        jobs:
            A list of lists of operations. Each list of operations
            represents a job, and the operations are ordered by their
            position in the job. The ``job_id``, ``position_in_job``, and
            ``operation_id`` attributes of the operations are set when the
            instance is created.
        name:
            A string with the name of the instance.
        set_operation_attributes:
            If True, the ``job_id``, ``position_in_job``, and ``operation_id``
            attributes of the operations are set when the instance is created.
            See :meth:`set_operation_attributes` for more information. Defaults
            to True.
        \**metadata:
            Additional information about the instance.
    """

    def __init__(
        self,
        jobs: list[list[Operation]],
        name: str = "JobShopInstance",
        set_operation_attributes: bool = True,
        **metadata: Any,
    ):
        self.jobs: list[list[Operation]] = jobs
        if set_operation_attributes:
            self.set_operation_attributes()
        self.name: str = name
        self.metadata: dict[str, Any] = metadata

    def set_operation_attributes(self):
        """Sets the ``job_id``, ``position_in_job``, and ``operation_id``
        attributes for each operation in the instance.

        The ``job_id`` attribute is set to the id of the job to which the
        operation belongs.

        The ``position_in_job`` attribute is set to the
        position of the operation in the job (starts from 0).

        The ``operation_id`` attribute is set to a unique identifier for the
        operation (starting from 0).

        The formula to compute the ``operation_id`` in a job shop instance with
        a fixed number of operations per job is:

        .. code-block:: python

            operation_id = job_id * num_operations_per_job + position_in_job

        """

        operation_id = 0
        for job_id, job in enumerate(self.jobs):
            for position, operation in enumerate(job):
                operation.job_id = job_id
                operation.position_in_job = position
                operation.operation_id = operation_id
                operation_id += 1

    @classmethod
    def from_taillard_file(
        cls,
        file_path: os.PathLike | str | bytes,
        encoding: str = "utf-8",
        comment_symbol: str = "#",
        name: str | None = None,
        **metadata: Any,
    ) -> JobShopInstance:
        r"""Creates a JobShopInstance from a file following Taillard's format.

        Args:
            file_path:
                A path-like object or string representing the path to the file.
            encoding:
                The encoding of the file.
            comment_symbol:
                A string representing the comment symbol used in the file.
                Lines starting with this symbol are ignored.
            name:
                A string with the name of the instance. If not provided, the
                name of the instance is set to the name of the file.
            \**metadata:
                Additional information about the instance.

        Returns:
            A :class:`JobShopInstance` object with the operations read from the
            file, and the name and metadata provided.
        """
        with open(file_path, "r", encoding=encoding) as file:
            lines = file.readlines()

        first_non_comment_line_reached = False
        jobs = []
        for line in lines:
            line = line.strip()
            if line.startswith(comment_symbol):
                continue
            if not first_non_comment_line_reached:
                first_non_comment_line_reached = True
                continue

            row = list(map(int, line.split()))
            pairs = zip(row[::2], row[1::2])
            operations = [
                Operation(machines=machine_id, duration=duration)
                for machine_id, duration in pairs
            ]
            jobs.append(operations)

        if name is None:
            name = os.path.basename(str(file_path))
            if "." in name:
                name = name.split(".")[0]
        return cls(jobs=jobs, name=name, **metadata)

    def to_dict(self) -> dict[str, Any]:
        """Returns a dictionary representation of the instance.

        This representation is useful for saving the instance to a JSON file,
        which is a more computer-friendly format than more traditional ones
        like Taillard's.

        Returns:
            dict[str, Any]: The returned dictionary has the following
            structure:

            .. code-block:: python

                {
                    "name": self.name,
                    "duration_matrix": self.durations_matrix,
                    "machines_matrix": self.machines_matrix,
                    "metadata": self.metadata,
                }
        """
        return {
            "name": self.name,
            "duration_matrix": self.durations_matrix,
            "machines_matrix": self.machines_matrix,
            "metadata": self.metadata,
        }

    @classmethod
    def from_matrices(
        cls,
        duration_matrix: list[list[int]],
        machines_matrix: list[list[list[int]]] | list[list[int]],
        name: str = "JobShopInstance",
        metadata: dict[str, Any] | None = None,
    ) -> JobShopInstance:
        """Creates a :class:`JobShopInstance` from duration and machines
        matrices.

        Args:
            duration_matrix:
                A list of lists of integers. The i-th list contains the
                durations of the operations of the job with id i.
            machines_matrix:
                A list of lists of lists of integers if the
                instance is flexible, or a list of lists of integers if the
                instance is not flexible. The i-th list contains the machines
                in which the operations of the job with id i can be processed.
            name:
                A string with the name of the instance.
            metadata:
                A dictionary with additional information about the instance.

        Returns:
            A :class:`JobShopInstance` object.
        """
        jobs: list[list[Operation]] = [[] for _ in range(len(duration_matrix))]

        num_jobs = len(duration_matrix)
        for job_id in range(num_jobs):
            num_operations = len(duration_matrix[job_id])
            for position_in_job in range(num_operations):
                duration = duration_matrix[job_id][position_in_job]
                machines = machines_matrix[job_id][position_in_job]
                jobs[job_id].append(
                    Operation(duration=duration, machines=machines)
                )

        metadata = {} if metadata is None else metadata
        return cls(jobs=jobs, name=name, **metadata)

    def __repr__(self) -> str:
        return (
            f"JobShopInstance(name={self.name}, "
            f"num_jobs={self.num_jobs}, num_machines={self.num_machines})"
        )

    def __eq__(self, other: Any) -> bool:
        if not isinstance(other, JobShopInstance):
            return False
        return self.jobs == other.jobs

    @property
    def num_jobs(self) -> int:
        """Returns the number of jobs in the instance."""
        return len(self.jobs)

    @cached_property
    def num_machines(self) -> int:
        """Returns the number of machines in the instance.

        Computed as the maximum machine id present in the instance plus one.
        """
        max_machine_id = -1
        for job in self.jobs:
            for operation in job:
                max_machine_id = max(max_machine_id, *operation.machines)
        return max_machine_id + 1

    @cached_property
    def num_operations(self) -> int:
        """Returns the number of operations in the instance."""
        return sum(len(job) for job in self.jobs)

    @cached_property
    def is_flexible(self) -> bool:
        """Returns ``True`` if any operation has more than one machine."""
        return any(
            any(len(operation.machines) > 1 for operation in job)
            for job in self.jobs
        )

<<<<<<< HEAD
    @cached_property
    def durations_matrix(self) -> List[List[int]]:
=======
    @functools.cached_property
    def durations_matrix(self) -> list[list[int]]:
>>>>>>> 905b6f6e
        """Returns the duration matrix of the instance.

        The duration of the operation with ``job_id`` i and ``position_in_job``
        j is stored in the i-th position of the j-th list of the returned
        matrix:

        .. code-block:: python

            duration = instance.durations_matrix[i][j]

        """
        return [[operation.duration for operation in job] for job in self.jobs]

<<<<<<< HEAD
    @cached_property
    def machines_matrix(self) -> Union[List[List[List[int]]], List[List[int]]]:
=======
    @functools.cached_property
    def machines_matrix(self) -> list[list[list[int]]] | list[list[int]]:
>>>>>>> 905b6f6e
        """Returns the machines matrix of the instance.

        If the instance is flexible (i.e., if any operation has more than one
        machine in which it can be processed), the returned matrix is a list of
        lists of lists of integers.

        Otherwise, the returned matrix is a list of lists of integers.

        To access the machines of the operation with position i in the job
        with id j, the following code must be used:

        .. code-block:: python

            machines = instance.machines_matrix[j][i]

        """
        if self.is_flexible:
            return [
                [operation.machines for operation in job] for job in self.jobs
            ]
        else:
            return [
                [operation.machine_id for operation in job]
                for job in self.jobs
            ]

    @cached_property
    def durations_matrix_array(self) -> NDArray[np.float32]:
        """Returns the duration matrix of the instance as a numpy array.

        The returned array has shape (``num_jobs``,
        ``max_num_operations_per_job``).
        Non-existing operations are filled with ``np.nan``.

        Example:
            >>> jobs = [[Operation(0, 2), Operation(1, 3)], [Operation(0, 4)]]
            >>> instance = JobShopInstance(jobs)
            >>> instance.durations_matrix_array
            array([[ 2.,  3.],
                   [ 4., nan]], dtype=float32)
        """
        duration_matrix = self.durations_matrix
        return self._fill_matrix_with_nans_2d(duration_matrix)

    @cached_property
    def machines_matrix_array(self) -> NDArray[np.float32]:
        """Returns the machines matrix of the instance as a numpy array.

        The returned array has shape (``num_jobs``,
        ``max_num_operations_per_job``, ``max_num_machines_per_operation``).
        Non-existing machines are filled with ``np.nan``.

        Example:
            >>> jobs = [
            ...     [Operation([0, 1], 2), Operation(1, 3)], [Operation(0, 6)]
            ... ]
            >>> instance = JobShopInstance(jobs)
            >>> instance.machines_matrix_array
            array([[[ 0.,  1.],
                    [ 1., nan]],
                   [[ 0., nan],
                    [nan, nan]]], dtype=float32)
        """

        machines_matrix = self.machines_matrix
        if self.is_flexible:
            # False positive from mypy, the type of machines_matrix is
            # list[list[list[int]]] here
            return self._fill_matrix_with_nans_3d(
                machines_matrix  # type: ignore[arg-type]
            )

        # False positive from mypy, the type of machines_matrix is
        # list[list[int]] here
        return self._fill_matrix_with_nans_2d(
            machines_matrix  # type: ignore[arg-type]
        )

<<<<<<< HEAD
    @cached_property
    def operations_by_machine(self) -> List[List[Operation]]:
=======
    @functools.cached_property
    def operations_by_machine(self) -> list[list[Operation]]:
>>>>>>> 905b6f6e
        """Returns a list of lists of operations.

        The i-th list contains the operations that can be processed in the
        machine with id i.
        """
        operations_by_machine: list[list[Operation]] = [
            [] for _ in range(self.num_machines)
        ]
        for job in self.jobs:
            for operation in job:
                for machine_id in operation.machines:
                    operations_by_machine[machine_id].append(operation)

        return operations_by_machine

    @cached_property
    def max_duration(self) -> float:
        """Returns the maximum duration of the instance.

        Useful for normalizing the durations of the operations."""
        return max(
            max(operation.duration for operation in job) for job in self.jobs
        )

<<<<<<< HEAD
    @cached_property
    def max_duration_per_job(self) -> List[float]:
=======
    @functools.cached_property
    def max_duration_per_job(self) -> list[float]:
>>>>>>> 905b6f6e
        """Returns the maximum duration of each job in the instance.

        The maximum duration of the job with id i is stored in the i-th
        position of the returned list.

        Useful for normalizing the durations of the operations.
        """
        return [max(op.duration for op in job) for job in self.jobs]

<<<<<<< HEAD
    @cached_property
    def max_duration_per_machine(self) -> List[int]:
=======
    @functools.cached_property
    def max_duration_per_machine(self) -> list[int]:
>>>>>>> 905b6f6e
        """Returns the maximum duration of each machine in the instance.

        The maximum duration of the machine with id i is stored in the i-th
        position of the returned list.

        Useful for normalizing the durations of the operations.
        """
        max_duration_per_machine = [0] * self.num_machines
        for job in self.jobs:
            for operation in job:
                for machine_id in operation.machines:
                    max_duration_per_machine[machine_id] = max(
                        max_duration_per_machine[machine_id],
                        operation.duration,
                    )
        return max_duration_per_machine

<<<<<<< HEAD
    @cached_property
    def job_durations(self) -> List[int]:
=======
    @functools.cached_property
    def job_durations(self) -> list[int]:
>>>>>>> 905b6f6e
        """Returns a list with the duration of each job in the instance.

        The duration of a job is the sum of the durations of its operations.

        The duration of the job with id i is stored in the i-th position of the
        returned list.
        """
        return [sum(op.duration for op in job) for job in self.jobs]

<<<<<<< HEAD
    @cached_property
    def machine_loads(self) -> List[int]:
=======
    @functools.cached_property
    def machine_loads(self) -> list[int]:
>>>>>>> 905b6f6e
        """Returns the total machine load of each machine in the instance.

        The total machine load of a machine is the sum of the durations of the
        operations that can be processed in that machine.

        The total machine load of the machine with id i is stored in the i-th
        position of the returned list.
        """
        machine_times = [0] * self.num_machines
        for job in self.jobs:
            for operation in job:
                for machine_id in operation.machines:
                    machine_times[machine_id] += operation.duration

        return machine_times

    @cached_property
    def total_duration(self) -> int:
        """Returns the sum of the durations of all operations in all jobs."""
        return sum(self.job_durations)

    @staticmethod
    def _fill_matrix_with_nans_2d(
        matrix: list[list[int]],
    ) -> NDArray[np.float32]:
        """Fills a matrix with ``np.nan`` values.

        Args:
            matrix:
                A list of lists of integers.

        Returns:
            A numpy array with the same shape as the input matrix, filled with
            ``np.nan`` values.
        """
        max_length = max(len(row) for row in matrix)
        squared_matrix = np.full(
            (len(matrix), max_length), np.nan, dtype=np.float32
        )
        for i, row in enumerate(matrix):
            squared_matrix[i, : len(row)] = row
        return squared_matrix

    @staticmethod
    def _fill_matrix_with_nans_3d(
        matrix: list[list[list[int]]],
    ) -> NDArray[np.float32]:
        """Fills a 3D matrix with ``np.nan`` values.

        Args:
            matrix:
                A list of lists of lists of integers.

        Returns:
            A numpy array with the same shape as the input matrix, filled with
            ``np.nan`` values.
        """
        max_length = max(len(row) for row in matrix)
        max_inner_length = len(matrix[0][0])
        for row in matrix:
            for inner_row in row:
                max_inner_length = max(max_inner_length, len(inner_row))
        squared_matrix = np.full(
            (len(matrix), max_length, max_inner_length),
            np.nan,
            dtype=np.float32,
        )
        for i, row in enumerate(matrix):
            for j, inner_row in enumerate(row):
                squared_matrix[i, j, : len(inner_row)] = inner_row
        return squared_matrix


if __name__ == "__main__":
    import doctest

    doctest.testmod()<|MERGE_RESOLUTION|>--- conflicted
+++ resolved
@@ -3,14 +3,8 @@
 from __future__ import annotations
 
 import os
-<<<<<<< HEAD
 from functools import cached_property
 from typing import Any, List, Union, Dict
-=======
-import functools
-from typing import Any
->>>>>>> 905b6f6e
-
 import numpy as np
 from numpy.typing import NDArray
 
@@ -294,13 +288,8 @@
             for job in self.jobs
         )
 
-<<<<<<< HEAD
     @cached_property
     def durations_matrix(self) -> List[List[int]]:
-=======
-    @functools.cached_property
-    def durations_matrix(self) -> list[list[int]]:
->>>>>>> 905b6f6e
         """Returns the duration matrix of the instance.
 
         The duration of the operation with ``job_id`` i and ``position_in_job``
@@ -314,13 +303,8 @@
         """
         return [[operation.duration for operation in job] for job in self.jobs]
 
-<<<<<<< HEAD
     @cached_property
     def machines_matrix(self) -> Union[List[List[List[int]]], List[List[int]]]:
-=======
-    @functools.cached_property
-    def machines_matrix(self) -> list[list[list[int]]] | list[list[int]]:
->>>>>>> 905b6f6e
         """Returns the machines matrix of the instance.
 
         If the instance is flexible (i.e., if any operation has more than one
@@ -399,13 +383,9 @@
             machines_matrix  # type: ignore[arg-type]
         )
 
-<<<<<<< HEAD
+
     @cached_property
     def operations_by_machine(self) -> List[List[Operation]]:
-=======
-    @functools.cached_property
-    def operations_by_machine(self) -> list[list[Operation]]:
->>>>>>> 905b6f6e
         """Returns a list of lists of operations.
 
         The i-th list contains the operations that can be processed in the
@@ -430,13 +410,8 @@
             max(operation.duration for operation in job) for job in self.jobs
         )
 
-<<<<<<< HEAD
     @cached_property
     def max_duration_per_job(self) -> List[float]:
-=======
-    @functools.cached_property
-    def max_duration_per_job(self) -> list[float]:
->>>>>>> 905b6f6e
         """Returns the maximum duration of each job in the instance.
 
         The maximum duration of the job with id i is stored in the i-th
@@ -446,13 +421,9 @@
         """
         return [max(op.duration for op in job) for job in self.jobs]
 
-<<<<<<< HEAD
     @cached_property
     def max_duration_per_machine(self) -> List[int]:
-=======
-    @functools.cached_property
-    def max_duration_per_machine(self) -> list[int]:
->>>>>>> 905b6f6e
+
         """Returns the maximum duration of each machine in the instance.
 
         The maximum duration of the machine with id i is stored in the i-th
@@ -470,13 +441,8 @@
                     )
         return max_duration_per_machine
 
-<<<<<<< HEAD
     @cached_property
     def job_durations(self) -> List[int]:
-=======
-    @functools.cached_property
-    def job_durations(self) -> list[int]:
->>>>>>> 905b6f6e
         """Returns a list with the duration of each job in the instance.
 
         The duration of a job is the sum of the durations of its operations.
@@ -485,14 +451,10 @@
         returned list.
         """
         return [sum(op.duration for op in job) for job in self.jobs]
-
-<<<<<<< HEAD
+      
+     
     @cached_property
     def machine_loads(self) -> List[int]:
-=======
-    @functools.cached_property
-    def machine_loads(self) -> list[int]:
->>>>>>> 905b6f6e
         """Returns the total machine load of each machine in the instance.
 
         The total machine load of a machine is the sum of the durations of the
