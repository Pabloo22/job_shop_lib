"""Home of the `JobShopGraph` class."""

import collections
import networkx as nx

from job_shop_lib import JobShopInstance
from job_shop_lib.exceptions import ValidationError
from job_shop_lib.graphs import Node, NodeType, EdgeType


NODE_ATTR = "node"


# pylint: disable=too-many-instance-attributes
class JobShopGraph:
    """Represents a :class:`JobShopInstance` as a heterogeneous directed graph.

    Provides a comprehensive graph-based representation of a job shop
    scheduling problem, utilizing the ``networkx`` library to model the complex
    relationships between jobs, operations, and machines. This class transforms
    the abstract scheduling problem into a directed graph, where various
    entities (jobs, machines, and operations) are nodes, and the dependencies
    (such as operation order within a job or machine assignment) are edges.

    This transformation allows for the application of graph algorithms
    to analyze and solve scheduling problems.

    The class now generates and manages node identifiers as tuples of the
    form `(node_type_name, local_id)`, e.g., `("OPERATION", 42)`.

    Args:
        instance:
            The job shop instance that the graph represents.
        add_operation_nodes:
            Whether to add nodes of type :class:`NodeType.OPERATION` to the
            to the graph. If set to ``False``, the graph will be empty, and
            operation nodes will need to be added manually.
    """

    __slots__ = {
        "instance": "The job shop instance that the graph represents.",
        "_nodes": "List of all nodes added to the graph.",
        "_nodes_map": (
            "Dictionary mapping node ids to nodes for quick access."
        ),
        "_nodes_by_type": "Dictionary mapping node types to lists of nodes.",
        "_nodes_by_machine": (
            "List of lists mapping machine ids to operation nodes."
        ),
        "_nodes_by_job": "List of lists mapping job ids to operation nodes.",
        "removed_nodes": (
            "Dictionary mapping instance ids to a boolean indicating whether a node has been removed."
            "The keys are node types, and the values are dictionaries mapping "
            "instance ids to booleans. This allows for quick access to removed nodes by their instance ids."
        ),
        "instance_id_map": (
            "Dictionary mapping instance ids to nodes for quick access."
            "The keys are node types, and the values are dictionaries mapping "
            "instace ids to nodes. This allows for quick access to nodes by their "
            "operation, machine, or job ids."
        ),
        "adjacency_in": (
            "Stores graph adjacency information of incoming edges,"
            "mapping nodes to their neighbors based on edge types. The "
            "keys are either edge types or tuples of (source_node_type, "
            "'to', destination_node_type), and the values are lists of "
            "nodes that are connected to the key node type or tuple."
        ),
        "adjacency_out": (
            "Stores graph adjacency information of outgoing edges,"
            "mapping nodes to their neighbors based on edge types. The "
            "keys are either edge types or tuples of (source_node_type, "
            "'to', destination_node_type), and the values are lists of "
            "nodes that are connected to the key node type or tuple."
        ),
        "edge_types": (
            "A set of all edge types present in the graph."
            "Only includes tuples of (source_node_type, 'to', destination_node_type),"
            "processing conjunctive and disjunctive edges, not including them in the set"
            "but inferring them from the nodes forming the edges of said types."
        ),
    }

    def __init__(
        self, instance: JobShopInstance, add_operation_nodes: bool = True
    ):
        self.instance = instance

        self._nodes: list[Node] = []
        self._nodes_map: dict[tuple[str, int], Node] = {}
        self._nodes_by_type: dict[NodeType, list[Node]] = (
            collections.defaultdict(list)
        )
        self._nodes_by_machine: list[list[Node]] = [
            [] for _ in range(instance.num_machines)
        ]
        self._nodes_by_job: list[list[Node]] = [
            [] for _ in range(instance.num_jobs)
        ]
        # Changed: _next_node_id is now removed
        # self._next_node_id = collections.defaultdict(int)
        # Changed: removed_nodes is now a dictionary of lists
        self.removed_nodes: dict[str, list[bool]] = collections.defaultdict(
            list
        )
        self.instance_id_map: dict[str, dict[int, Node]] = (
            collections.defaultdict(dict)
        )
        self.adjacency_in: dict[
            Node, dict[tuple[str, str, str] | EdgeType, list[Node]]
        ] = {}
        self.adjacency_out: dict[
            Node, dict[tuple[str, str, str] | EdgeType, list[Node]]
        ] = {}

        if add_operation_nodes:
            self.add_operation_nodes()

        self.removed_nodes[NodeType.OPERATION.name] = [
            False
        ] * instance.num_operations

        self.edge_types = set()

    @property
    def graph(self) -> nx.DiGraph:
        """Constructs and returns a networkx.DiGraph object on-demand.

        The generated graph respects all node removals, containing only the
        active nodes and the edges between them.
        """
        g = nx.DiGraph()
        # Add only the nodes that have not been removed
        for node_obj in self.non_removed_nodes():
            g.add_node(node_obj.node_id, **{NODE_ATTR: node_obj})

        # Add edges as edges from removed nodes are not included
        # in the graph, as the process of removing nodes also removes
        # all edges connected to them.
        for node, neighbors in self.adjacency_out.items():
            for edge_type, neighbor_nodes in neighbors.items():
                for neighbor in neighbor_nodes:
                    g.add_edge(
                        node.node_id,
                        neighbor.node_id,
                        type=edge_type,
                    )
        return g

    @property
    def nodes(self) -> list[Node]:
        """List of all nodes added to the graph.

        It may contain nodes that have been removed from the graph.
        """
        return self._nodes

    @property
    def nodes_by_type(self) -> dict[NodeType, list[Node]]:
        """Dictionary mapping node types to lists of nodes.

        It may contain nodes that have been removed from the graph.
        """
        return self._nodes_by_type

    @property
    def nodes_by_machine(self) -> list[list[Node]]:
        """List of lists mapping machine ids to operation nodes.

        It may contain nodes that have been removed from the graph.
        """
        return self._nodes_by_machine

    @property
    def nodes_by_job(self) -> list[list[Node]]:
        """List of lists mapping job ids to operation nodes.

        It may contain nodes that have been removed from the graph.
        """
        return self._nodes_by_job

    @property
    def num_edges(self) -> int:
        """Number of edges in the graph."""
        return sum(
            len(neighbors)
            for edges_by_type in self.adjacency_out.values()
            for neighbors in edges_by_type.values()
        )

    @property
    def num_job_nodes(self) -> int:
        """Number of job nodes in the graph."""
        return len(self._nodes_by_type[NodeType.JOB])

    def add_operation_nodes(self) -> None:
        """Adds operation nodes to the graph."""
        for job in self.instance.jobs:
            for operation in job:
                node = Node(node_type=NodeType.OPERATION, operation=operation)
                self.add_node(node)

    def add_node(self, node_for_adding: Node) -> None:
        """Adds a node to the graph and updates relevant class attributes.

        This method assigns a unique identifier to the node, adds it to the
        graph, and updates the nodes list and the nodes_by_type dictionary. The
        id is a tuple `(node_type_name, local_id)`. If the node is of type
        :class:`NodeType.OPERATION`, it also updates ``nodes_by_job`` and
        ``nodes_by_machine`` based on the operation's job id and machine ids.

        Args:
            node_for_adding:
                The node to be added to the graph.

        Note:
            This method directly modifies the graph attribute as well as
            several other class attributes. Thus, adding nodes to the graph
            should be done exclusively through this method to avoid
            inconsistencies.
        """
        # Changed: Node ID generation logic
        node_type_name = node_for_adding.node_type.name
        local_id = len(self._nodes_by_type[node_for_adding.node_type])
        new_id = (node_type_name, local_id)

        node_for_adding.node_id = new_id
        self._nodes_by_type[node_for_adding.node_type].append(node_for_adding)
        self._nodes.append(node_for_adding)
        self._nodes_map[new_id] = node_for_adding

        if node_for_adding.node_type == NodeType.OPERATION:
            operation = node_for_adding.operation
            self._nodes_by_job[operation.job_id].append(node_for_adding)
            for machine_id in operation.machines:
                self._nodes_by_machine[machine_id].append(node_for_adding)
            self.instance_id_map[NodeType.OPERATION.name][
                operation.operation_id
            ] = node_for_adding
        elif node_for_adding.node_type == NodeType.MACHINE:
            self.instance_id_map[NodeType.MACHINE.name][
                node_for_adding.machine_id
            ] = node_for_adding
            if NodeType.MACHINE.name not in self.removed_nodes:
                self.removed_nodes[NodeType.MACHINE.name] = [
                    False
                ] * self.instance.num_machines
        elif node_for_adding.node_type == NodeType.JOB:
            self.instance_id_map[NodeType.JOB.name][
                node_for_adding.job_id
            ] = node_for_adding
            if NodeType.JOB.name not in self.removed_nodes:
                self.removed_nodes[NodeType.JOB.name] = [
                    False
                ] * self.instance.num_jobs
        else:
            # For other node types, we can use a default id of 0
            self.instance_id_map[node_type_name][0] = node_for_adding
            self.removed_nodes[node_type_name].append(False)

        # Initialize adjacency lists for the new node
        self.adjacency_in[node_for_adding] = collections.defaultdict(list)
        self.adjacency_out[node_for_adding] = collections.defaultdict(list)

    def add_edge(
        self,
        u_of_edge: Node,
        v_of_edge: Node,
        **attr,
    ) -> None:
        r"""Adds an edge to the graph.

        It automatically determines the edge type based on the source and
        destination nodes unless explicitly provided in the ``attr`` argument
        via the ``type`` key. The edge type is a tuple of strings:
        ``(source_node_type, "to", destination_node_type)``.

        Args:
            u_of_edge:
                The source node of the edge. Can be a :class:`Node`
            v_of_edge:
<<<<<<< HEAD
                The destination node of the edge. Can be a :class:`Node` or
                its tuple id.
            **attr:
=======
                The destination node of the edge. If it is a :class:`Node`,
                its ``node_id`` is used as the destination. Otherwise, it
                is assumed to be the ``node_id`` of the destination.
            \**attr:
>>>>>>> a07f6c3a
                Additional attributes to be added to the edge.

        Raises:
            ValidationError: If ``u_of_edge`` or ``v_of_edge`` are not in the
                graph.
        """

        # Ensure both nodes are in the graph
        if u_of_edge not in self._nodes or v_of_edge not in self._nodes:
            raise ValidationError(
                "`u_of_edge` and `v_of_edge` must be in the graph."
            )
        edge_type = attr.pop("type", None)
        self.edge_types.add((u_of_edge.node_id[0], "to", v_of_edge.node_id[0]))
        if edge_type is None:
            edge_type = (u_of_edge.node_id[0], "to", v_of_edge.node_id[0])

        self.adjacency_in[v_of_edge][edge_type].append(u_of_edge)
        self.adjacency_out[u_of_edge][edge_type].append(v_of_edge)

    def remove_node(self, node_id: tuple[str, int]) -> None:
        """
        Removes a node and its edges from the graph, then renumbers the
        local IDs of subsequent nodes of the same type to maintain a
        contiguous sequence.

        This is a complex operation that involves modifying node IDs in-place
        and ensuring all graph data structures remain consistent.
        """
        node_type_name, local_id = node_id

        # 1. Verify the node exists before proceeding.
        if node_id not in self._nodes_map:
            return

        node_to_remove = self._nodes_map[node_id]

        if node_to_remove.node_type == NodeType.OPERATION:
            operation = node_to_remove.operation
            self.removed_nodes[NodeType.OPERATION.name][
                operation.operation_id
            ] = True
        elif node_to_remove.node_type == NodeType.MACHINE:
            self.removed_nodes[NodeType.MACHINE.name][
                node_to_remove.machine_id
            ] = True
        elif node_to_remove.node_type == NodeType.JOB:
            self.removed_nodes[NodeType.JOB.name][node_to_remove.job_id] = True
        else:
            # For other node types, we can use a default id of 0
            self.removed_nodes[node_type_name][0] = True

        # 2. Remove all edges connected to the node from the adjacency lists.
        # Update neighbors that have incoming edges from the node to be removed.
        if node_to_remove in self.adjacency_out:
            for edge_type, neighbors in self.adjacency_out[
                node_to_remove
            ].items():
                for neighbor in list(neighbors):
                    if (
                        neighbor in self.adjacency_in
                        and edge_type in self.adjacency_in[neighbor]
                    ):
                        self.adjacency_in[neighbor][edge_type].remove(
                            node_to_remove
                        )

        # Update neighbors that have outgoing edges to the node to be removed.
        if node_to_remove in self.adjacency_in:
            for edge_type, neighbors in self.adjacency_in[
                node_to_remove
            ].items():
                for neighbor in list(neighbors):
                    if (
                        neighbor in self.adjacency_out
                        and edge_type in self.adjacency_out[neighbor]
                    ):
                        self.adjacency_out[neighbor][edge_type].remove(
                            node_to_remove
                        )

        # Remove the node itself from the adjacency lists.
        self.adjacency_out.pop(node_to_remove, None)
        self.adjacency_in.pop(node_to_remove, None)

        # 3. Physically remove the node from all tracking lists and maps.
        self._nodes.remove(node_to_remove)
        self._nodes_by_type[node_to_remove.node_type].remove(node_to_remove)
        del self._nodes_map[node_id]

        if node_to_remove.node_type == NodeType.OPERATION:
            operation = node_to_remove.operation
            self._nodes_by_job[operation.job_id].remove(node_to_remove)
            for machine_id in operation.machines:
                self._nodes_by_machine[machine_id].remove(node_to_remove)

        # 4. Identify and renumber all subsequent nodes of the same type.
        # Collect nodes that need re-numbering.
        nodes_to_renumber = [
            node
            for node in self._nodes_by_type[node_to_remove.node_type]
            if node.node_id[1] > local_id
        ]
        # Sort them by their current ID to process in the correct order.
        nodes_to_renumber.sort(key=lambda n: n.node_id[1])

        for node_to_update in nodes_to_renumber:
            old_node_id = node_to_update.node_id
            new_node_id = (old_node_id[0], old_node_id[1] - 1)

            # CRITICAL: To safely change the ID of a node used as a dictionary key,
            # we must pop its entries and re-insert them after the change.
            in_edges = self.adjacency_in.pop(node_to_update, None)
            out_edges = self.adjacency_out.pop(node_to_update, None)

            # Mutate the node's ID.
            node_to_update.node_id = new_node_id

            # Re-insert adjacency data with the updated node object as the key.
            if in_edges:
                self.adjacency_in[node_to_update] = in_edges
            if out_edges:
                self.adjacency_out[node_to_update] = out_edges

            # Update the main node map to reflect the new ID.
            del self._nodes_map[old_node_id]
            self._nodes_map[new_node_id] = node_to_update

    def remove_edge(
        self,
        u_of_edge: Node,
        v_of_edge: Node,
        **attr,
    ) -> None:
        """Removes an edge from the graph.

        This method removes the edge between two nodes, updating the adjacency
        lists accordingly. It also checks if the nodes are in the graph before
        attempting to remove the edge.

        Args:
            u_of_edge:
                The source node of the edge. Can be a :class:`Node`.
            v_of_edge:
                The destination node of the edge. Can be a :class:`Node`.
            **attr:
                Additional attributes to identify the edge type.
        """
        edge_type = attr.pop("type", None)
        if edge_type is None:
            edge_type = (u_of_edge.node_id[0], "to", v_of_edge.node_id[0])

        # Remove from adjacency lists
        if u_of_edge in self.adjacency_out:
            self.adjacency_out[u_of_edge][edge_type].remove(v_of_edge)
        if v_of_edge in self.adjacency_in:
            self.adjacency_in[v_of_edge][edge_type].remove(u_of_edge)

    def remove_isolated_nodes(self) -> None:
        """Removes isolated nodes from the graph."""

        # get isolated nodes, meaning nodes with no incoming or outgoing edges, for all edge types, meaning only empty lists
        isolated_nodes = list()
        for node in self._nodes:
            cond1 = False
            cond2 = False
            if node in self.adjacency_in:
                cond1 = all(
                    not neighbors
                    for neighbors in self.adjacency_in[node].values()
                )
            if node in self.adjacency_out:
                cond2 = all(
                    not neighbors
                    for neighbors in self.adjacency_out[node].values()
                )
            if cond1 and cond2:
                isolated_nodes.append(node)

        # Remove isolated nodes
        for node in isolated_nodes:
            self.remove_node(node.node_id)

    def is_removed(self, node: Node) -> bool:
        """Returns whether the node is removed from the graph.

        Args:
            node:
                The node to check. Can be a :class:`Node`.
        """

        if node.node_type.name == NodeType.OPERATION.name:
            return self.removed_nodes[NodeType.OPERATION.name][
                node.operation.operation_id
            ]
        if node.node_type.name == NodeType.MACHINE.name:
            return self.removed_nodes[NodeType.MACHINE.name][node.machine_id]
        if node.node_type.name == NodeType.JOB.name:
            return self.removed_nodes[NodeType.JOB.name][node.job_id]
        # Default case for other node types
        return (
            self.removed_nodes[node.node_type.name][0]
            if node.node_type.name in self.removed_nodes
            else False
        )

    def non_removed_nodes(self) -> list[Node]:
        """Returns the nodes that are not removed from the graph."""
        return [node for node in self._nodes if not self.is_removed(node)]

    def get_machine_node(self, machine_id: int) -> Node:
        """Returns the node representing the machine with the given id.

        Args:
            machine_id: The id of the machine.

        Returns:
            The node representing the machine with the given id.
        """
        return self.get_node_by_type_and_id(
            NodeType.MACHINE, machine_id, "machine_id"
        )

    def get_job_node(self, job_id: int) -> Node:
        """Returns the node representing the job with the given id.

        Args:
            job_id: The id of the job.

        Returns:
            The node representing the job with the given id.
        """
        return self.get_node_by_type_and_id(NodeType.JOB, job_id, "job_id")

    def get_operation_node(self, operation_id: int) -> Node:
        """Returns the node representing the operation with the given id.

        Args:
            operation_id: The id of the operation.

        Returns:
            The node representing the operation with the given id.
        """
        return self.get_node_by_type_and_id(
            NodeType.OPERATION, operation_id, "operation.operation_id"
        )

    def get_node_by_type_and_id(
        self, node_type: NodeType, node_id: int, id_attr: str
    ) -> Node:
        """Generic method to get a node by type and id.

        Args:
            node_type:
                The type of the node.
            node_id:
                The id of the node.
            id_attr:
                The attribute name to compare the id. Can be nested like
                'operation.operation_id'.

        Returns:
            The node with the given id.
        """

        nodes = self.instance_id_map[node_type.name]
        if node_id in nodes:
            return nodes[node_id]

        raise ValidationError(f"No node found with node.{id_attr}={node_id}")<|MERGE_RESOLUTION|>--- conflicted
+++ resolved
@@ -279,16 +279,10 @@
             u_of_edge:
                 The source node of the edge. Can be a :class:`Node`
             v_of_edge:
-<<<<<<< HEAD
-                The destination node of the edge. Can be a :class:`Node` or
-                its tuple id.
-            **attr:
-=======
                 The destination node of the edge. If it is a :class:`Node`,
                 its ``node_id`` is used as the destination. Otherwise, it
                 is assumed to be the ``node_id`` of the destination.
             \**attr:
->>>>>>> a07f6c3a
                 Additional attributes to be added to the edge.
 
         Raises:
