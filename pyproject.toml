--- conflicted
+++ resolved
@@ -50,8 +50,6 @@
 nbsphinx-link = "^1.3.0"
 myst-parser = "^3.0.1"
 pandoc = "^2.3"
-<<<<<<< HEAD
-
 
 [tool.poetry.group.claude.dependencies]
 anthropic = "^0.31.2"
@@ -61,8 +59,6 @@
 rich = "^13.7.1"
 aiohttp = "^3.9.5"
 prompt-toolkit = "^3.0.47"
-=======
->>>>>>> f6667feb
 
 [tool.poetry.extras]
 pygraphviz = ["pygraphviz"]
